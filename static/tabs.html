--- conflicted
+++ resolved
@@ -3,7 +3,6 @@
 <head>
     <link rel="shortcut icon" id="dynamic-favicon" href="favicon.png">
     <title id="dynamic-title">Classes</title>
-<<<<<<< HEAD
     <script src="/./assets/scripts/global.js?v=1"></script>
     <link rel="stylesheet" type="text/css" href="/./assets/styles/tab.css"/>
     <link rel="stylesheet" href="/./assets/styles/tabinner.css"/>
@@ -23,30 +22,6 @@
             <div class="address-bar-container">
                 <form method="POST" class="address-bar-search-form" id="inpbox">
                     <input class="address-bar-input" tag="searchbar" id="searchbar" placeholder="Search" />
-=======
-    <script src="/./scripts/wisdom.js?v=1"></script>
-    <link rel="stylesheet" type="text/css" href="/./css/tab.css" />
-    <link rel="stylesheet" href="/./css/tabinner.css" />
-    <script src="/./scripts/book.js"></script>
-    <script src="https://kit.fontawesome.com/1237c86ba0.js" crossorigin="anonymous"></script>
-</head>
-
-<body>
-    <input type="checkbox" id="toggle-nav-checkbox" class="toggle-nav-checkbox" />
-    <label for="toggle-nav-checkbox" id="toggle-nav" class="toggle-nav">
-    </label>
-    <div class="container">
-        <nav class="nav" id="right-side-nav">
-            <button id="expand" onclick="expand()"><i class="fa-solid fa-expand"></i></button>
-            <ul id="tab-list"></ul>
-            <button id="add-tab"><i class="fa-solid fa-plus"></i></button>
-            <button id="reload" onclick="reload()"><i class="fa-solid fa-rotate-right"></i></button>
-            <button id="navb" onclick="goBack()"><i class="fa-solid fa-arrow-left"></i></button>
-            <button id="navf" onclick="goForward()"><i class="fa-solid fa-arrow-right"></i></button>
-            <div class="adress-bar-container">
-                <form method="POST" class="adress-bar-search-form" id="inpbox">
-                    <input class="adress-bar-input" tag="searchbar" id="searchbar" placeholder="Search" />
->>>>>>> 5ef5e117
                 </form>
             </div>
         </nav>
@@ -58,7 +33,6 @@
                 scope: '/reviews/',
             });
         });
-<<<<<<< HEAD
 
         function isUrl(val = '') {
             const urlPattern = /^(http(s)?:\/\/)?([\w-]+\.)+[\w]{2,}(\/.*)?$/;
@@ -82,31 +56,6 @@
                 prependHttps(formValue) :
                 'https://www.google.com/search?q=' + formValue;
 
-=======
-
-        function isUrl(val = '') {
-            const urlPattern = /^(http(s)?:\/\/)?([\w-]+\.)+[\w]{2,}(\/.*)?$/;
-            return urlPattern.test(val);
-        }
-
-        function prependHttps(url) {
-            if (!url.startsWith('http://') && !url.startsWith('https://')) {
-                return 'https://' + url;
-            }
-            return url;
-        }
-
-        const form = document.querySelector('form');
-        const input = document.querySelector('input');
-
-        form.addEventListener('submit', async(event) => {
-            event.preventDefault();
-            const formValue = document.querySelector('form input').value;
-            const url = isUrl(formValue) ?
-                prependHttps(formValue) :
-                'https://www.google.com/search?q=' + formValue;
-
->>>>>>> 5ef5e117
             const activeIframe = Array.from(
                 document.getElementById('iframe-container').querySelectorAll('iframe')
             ).find((iframe) => iframe.classList.contains('active'));
@@ -117,15 +66,7 @@
             console.log(activeIframe.dataset.tabUrl);
         });
     </script>
-<<<<<<< HEAD
     <script src="./contact/bundle.js"></script>
     <script src="./contact/config.js"></script>
   </body>
-=======
-
-    <script src="./contact/mathematics.js"></script>
-    <script src="./contact/geography.js"></script>
-</body>
-
->>>>>>> 5ef5e117
 </html>