--- conflicted
+++ resolved
@@ -1,13 +1,8 @@
 const config = {
-<<<<<<< HEAD
   challenge: false,
   users: {
     // username: 'password', you can add multiple users.
     interstellar: 'password',
   }
-=======
-  passwordProtect: false,
-  password: 'password',
->>>>>>> a763e4c1
 }
 export default config